# Copyright 2025 Canonical
# See LICENSE file for licensing details.

"""Control Parca running in a container under Pebble. Provides a Parca class."""

import logging
import re
import time
import typing
import urllib.request
from typing import Dict, List, Literal, Optional, Sequence, TypedDict, Union

import yaml
from ops import Container
from ops.pebble import Layer

from nginx import CA_CERT_PATH

if typing.TYPE_CHECKING:  # pragma: nocover
    from models import S3Config, TLSConfig

logger = logging.getLogger(__name__)

# This pattern is for parsing the Parca version from the HTML page returned by Parca.
# A bit hacky, but the API is more complex to use (gRPC) and the version string
# reported by the Prometheus metrics is wrong at the time of writing.
VERSION_PATTERN = re.compile('APP_VERSION="v([0-9]+[.][0-9]+[.][0-9]+[-0-9a-f]*)"')
# parca server bind port
PARCA_PORT = 7070
DEFAULT_BIN_PATH = "/parca"
DEFAULT_CONFIG_PATH = "/etc/parca/parca.yaml"
DEFAULT_PROFILE_PATH = "/var/lib/parca"
S3_TLS_CA_CERT_PATH = "/etc/parca/s3_ca.crt"

ScrapeJob = Dict[str, Union[List[str], Dict[str, str]]]
RelabelConfig = Dict[str, Union[list[str], str]]


class ScrapeJobsConfig(TypedDict, total=False):
    """Scrape job config type."""

    static_configs: List[ScrapeJob]
    profiling_config: Dict[str, str]
    metrics_path: str
    scheme: Optional[Literal["https"]]
    tls_config: Dict[str, str]
    job_name: Optional[str]
    relabel_configs: Optional[List[RelabelConfig]]


class Parca:
    """Parca workload."""

    # Seconds to wait in between requests to version endpoint
    _version_retry_wait = 3

    port = PARCA_PORT
    service_name = "parca"
    container_name = "parca"
    layer_name = "parca"

    def __init__(
        self,
        container: Container,
        scrape_configs: List[ScrapeJobsConfig],
        enable_persistence: Optional[bool] = None,
        memory_storage_limit: Optional[int] = None,
        store_config: Optional[Dict[str, str]] = None,
        path_prefix: Optional[str] = None,
        tls_config: Optional["TLSConfig"] = None,
        s3_config: Optional["S3Config"] = None,
<<<<<<< HEAD
=======
        tracing_endpoint: Optional[str] = None,
>>>>>>> f7bb5840
    ):
        self._container = container
        self._scrape_configs = scrape_configs
        self._enable_persistence = enable_persistence
        self._memory_storage_limit = memory_storage_limit
        self._store_config = store_config
        self._path_prefix = path_prefix
        self._tls_config = tls_config
        self._s3_config = s3_config
<<<<<<< HEAD
=======
        self._tracing_endpoint = tracing_endpoint
>>>>>>> f7bb5840

    @property
    def _config(self) -> str:
        """YAML-encoded parca config file."""
        return ParcaConfig(self._scrape_configs, s3_config=self._s3_config).to_yaml()

    def reconcile(self):
        """Unconditional control logic."""
        if self._container.can_connect():
            # keep the reconcile_tls_config call on top: otherwise, parca may be configured
            # with tls (and error out on start) before the certs are actually written to disk.
            self._reconcile_tls_config()
            self._reconcile_parca_config()

    def _reconcile_tls_config(self):
        for cert, cert_path in (
            (self._tls_config.certificate.ca.raw if self._tls_config else None, CA_CERT_PATH),
            (self._s3_config.ca_cert if self._s3_config else None, S3_TLS_CA_CERT_PATH),
        ):
            if cert:
                current = (
                    self._container.pull(cert_path).read()
                    if self._container.exists(cert_path)
                    else ""
                )
                if current == cert:
                    continue
                self._container.push(cert_path, cert, make_dirs=True)

            else:
                self._container.remove_path(cert_path, recursive=True)

        # TODO: uncomment when parca container has update-ca-certificates command
        #  and only run if there's been changes.
        # self._container.exec(["update-ca-certificates", "--fresh"])

    def _reconcile_parca_config(self):
        # TODO: https://github.com/canonical/parca-k8s-operator/issues/398
        #  parca hot-reloads config, so we don't need to track changes and restart manually.
        #  it could be useful though, perhaps, to track changes so we can surface to the user
        #  that something has changed.
        self._container.push(
            DEFAULT_CONFIG_PATH, str(self._config), make_dirs=True, permissions=0o644
        )
        layer = self._pebble_layer()
        self._container.add_layer(self.layer_name, layer, combine=True)
        self._container.replan()

    def _pebble_layer(self) -> Layer:
        """Return a Pebble layer for Parca based on the current configuration."""
        return Layer(
            {
                "services": {
                    self.service_name: {
                        "override": "replace",
                        "summary": "parca",
                        "command": parca_command_line(
                            # <localhost> prefix is to ensure users can't reach the server at :7070
                            # and are forced to go through nginx instead.
                            http_address=f"localhost:{PARCA_PORT}",
                            memory_storage_limit=self._memory_storage_limit,
                            enable_persistence=bool(self._enable_persistence or self._s3_config),
                            store_config=self._store_config,
                            path_prefix=self._path_prefix,
                            tracing_endpoint=self._tracing_endpoint,
                        ),
                        "startup": "enabled",
                    }
                },
            }
        )

    @property
    def version(self) -> str:
        """Report the version of Parca."""
        return self._fetch_version()

    def _fetch_version(self) -> str:
        """Fetch the version from the running workload using the Parca API."""
        retries = 0
        while True:
            try:
                res = urllib.request.urlopen(f"http://localhost:{PARCA_PORT}")
                m = VERSION_PATTERN.search(res.read().decode())
                if m is None:
                    return ""
                return m.groups()[0]
            except Exception:
                if retries == 2:
                    return ""
                retries += 1
                time.sleep(self._version_retry_wait)


def parca_command_line(
    http_address: str = f":{PARCA_PORT}",
    enable_persistence: Optional[bool] = False,
    memory_storage_limit: Optional[int] = None,
    *,
    bin_path: str = DEFAULT_BIN_PATH,
    config_path: str = DEFAULT_CONFIG_PATH,
    profile_path: str = DEFAULT_PROFILE_PATH,
    path_prefix: Optional[str] = None,
    store_config: Optional[dict] = None,
    tracing_endpoint: Optional[str] = None,
) -> str:
    """Generate a valid Parca command line.

    Args:
        http_address: Http address for the parca server.
        enable_persistence: Whether to enable the filesystem persistence feature.
        memory_storage_limit: Memory storage limit.
        bin_path: Path to the Parca binary to be started.
        config_path: Path to the Parca YAML configuration file.
        profile_path: Path to profile storage directory.
        path_prefix: Path prefix to configure parca server with. Must start with a ``/``.
        store_config: Configuration to send profiles to a remote store
        tracing_endpoint: Address to send traces to.
    """
    # FIXME: do we need --storage-enable-wal?
    #  https://github.com/canonical/parca-k8s-operator/issues/408

    cmd = [str(bin_path), f"--config-path={config_path}", f"--http-address={http_address}"]

    if path_prefix:
        if not path_prefix.startswith("/"):
            # parca will blow up if you try this
            raise ValueError("invalid path_prefix: should start with a slash.")
        # quote path_prefix so we don't have to escape the slashes
        path_prefix_option = f"--path-prefix='{path_prefix}'"
        cmd.append(path_prefix_option)

    # Render the template files with the correct values

    if enable_persistence:
        # Add the correct command line options for disk persistence
        cmd.append("--enable-persistence")
        cmd.append(f"--storage-path={profile_path}")
    else:
        limit = (memory_storage_limit or 1024) * 1048576
        cmd.append(f"--storage-active-memory={limit}")

    if store_config is not None:
        store_config_args = []

        if addr := store_config.get("remote-store-address", None):
            store_config_args.append(f"--store-address={addr}")

        if token := store_config.get("remote-store-bearer-token", None):
            store_config_args.append(f"--bearer-token={token}")

        if insecure := store_config.get("remote-store-insecure", None):
            store_config_args.append(f"--insecure={insecure}")

        if store_config_args:
            store_config_args.append("--mode=scraper-only")
            cmd += store_config_args

    if tracing_endpoint:
        cmd.append(f"--otlp-address={tracing_endpoint}")

<<<<<<< HEAD
=======
    return " ".join(cmd)


>>>>>>> f7bb5840
class ParcaConfig:
    """Class representing the Parca config file."""

    def __init__(
        self,
        scrape_configs: Optional[Sequence[ScrapeJobsConfig]] = None,
        s3_config: Optional["S3Config"] = None,
        *,
        profile_path=DEFAULT_PROFILE_PATH,
    ):
        self._profile_path = str(profile_path)
        self._scrape_configs = scrape_configs or []
        self._s3_config = s3_config

    def _parca_s3_config(self, s3_config: "S3Config"):
        bucket_config = {
            "bucket": s3_config.bucket,
            "region": s3_config.region,
            "endpoint": s3_config.endpoint,
            "secret_key": s3_config.secret_key,
            "access_key": s3_config.access_key,
            "insecure": not s3_config.ca_cert,
        }
        if s3_config.ca_cert:
            http_config = {
                "tls_config": {
                    "ca_file": S3_TLS_CA_CERT_PATH,
                    "insecure_skip_verify": False,
                }
            }
            bucket_config["http_config"] = http_config

        return {
            "type": "S3",
            "config": bucket_config,
        }

    @property
    def _config(self) -> dict:
        if s3_config := self._s3_config:
            bucket_spec = self._parca_s3_config(s3_config=s3_config)
        else:
            bucket_spec = {"type": "FILESYSTEM", "config": {"directory": self._profile_path}}

        return {
            "object_storage": {"bucket": bucket_spec},
            "scrape_configs": self._scrape_configs,
        }

    def to_dict(self) -> dict:
        """Return the Parca config as a Python dictionary."""
        return self._config

    def to_yaml(self) -> str:
        """Return the Parca config as a YAML string."""
        return yaml.safe_dump(self._config)<|MERGE_RESOLUTION|>--- conflicted
+++ resolved
@@ -69,10 +69,7 @@
         path_prefix: Optional[str] = None,
         tls_config: Optional["TLSConfig"] = None,
         s3_config: Optional["S3Config"] = None,
-<<<<<<< HEAD
-=======
         tracing_endpoint: Optional[str] = None,
->>>>>>> f7bb5840
     ):
         self._container = container
         self._scrape_configs = scrape_configs
@@ -82,10 +79,7 @@
         self._path_prefix = path_prefix
         self._tls_config = tls_config
         self._s3_config = s3_config
-<<<<<<< HEAD
-=======
         self._tracing_endpoint = tracing_endpoint
->>>>>>> f7bb5840
 
     @property
     def _config(self) -> str:
@@ -247,12 +241,9 @@
     if tracing_endpoint:
         cmd.append(f"--otlp-address={tracing_endpoint}")
 
-<<<<<<< HEAD
-=======
     return " ".join(cmd)
 
 
->>>>>>> f7bb5840
 class ParcaConfig:
     """Class representing the Parca config file."""
 
