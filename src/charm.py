#!/usr/bin/env python3
# Copyright 2025 Canonical
# See LICENSE file for licensing details.

"""Charmed Operator to deploy Parca - a continuous profiling tool."""

import logging
import socket
import typing
from pathlib import Path
from typing import Dict, FrozenSet, List, Optional

import ops
import pydantic
from charms.catalogue_k8s.v1.catalogue import CatalogueConsumer, CatalogueItem
from charms.data_platform_libs.v0.s3 import S3Requirer
from charms.grafana_k8s.v0.grafana_dashboard import GrafanaDashboardProvider
from charms.grafana_k8s.v0.grafana_source import GrafanaSourceProvider
from charms.loki_k8s.v1.loki_push_api import LogForwarder
from charms.parca_k8s.v0.parca_scrape import ProfilingEndpointConsumer, ProfilingEndpointProvider
from charms.parca_k8s.v0.parca_store import (
    ParcaStoreEndpointProvider,
    ParcaStoreEndpointRequirer,
)
from charms.prometheus_k8s.v0.prometheus_scrape import MetricsEndpointProvider
from charms.tempo_coordinator_k8s.v0.charm_tracing import trace_charm
from charms.tempo_coordinator_k8s.v0.tracing import TracingEndpointRequirer, charm_tracing_config
from charms.tls_certificates_interface.v4.tls_certificates import (
    CertificateRequestAttributes,
    Mode,
    TLSCertificatesRequiresV4,
)
from cosl import JujuTopology

from ingress_configuration import EntryPoint, Protocol, TraefikRouteEndpoint
from models import S3Config, TLSConfig
from nginx import (
    Address,
    Nginx,
)
from nginx_prometheus_exporter import NginxPrometheusExporter
from parca import Parca, RelabelConfig, ScrapeJob, ScrapeJobsConfig

logger = logging.getLogger(__name__)

# where we store the certificate in the charm container
CA_CERT_PATH = "/usr/local/share/ca-certificates/ca.cert"

CERTIFICATES_RELATION_NAME = "certificates"
PARCA_CONTAINER = "parca"
NGINX_CONTAINER = "nginx"

# we can ask s3 for a bucket name, but we may get back a different one
PREFERRED_BUCKET_NAME = "parca"
RELABEL_CONFIG = [
    {
        "source_labels": [
            "juju_model",
            "juju_model_uuid",
            "juju_application",
            "juju_unit",
        ],
        "separator": "_",
        "target_label": "instance",
        "regex": "(.*)",
    }
]


@trace_charm(
    tracing_endpoint="_charm_tracing_endpoint",
    server_cert="_server_cert",
    extra_types=[
        Parca,
        ProfilingEndpointConsumer,
        MetricsEndpointProvider,
        ProfilingEndpointProvider,
        GrafanaDashboardProvider,
        LogForwarder,
        ParcaStoreEndpointProvider,
        ParcaStoreEndpointRequirer,
        GrafanaSourceProvider,
        TLSCertificatesRequiresV4,
    ],
)
class ParcaOperatorCharm(ops.CharmBase):
    """Charmed Operator to deploy Parca - a continuous profiling tool."""

    def __init__(self, *args):
        super().__init__(*args)
        self._fqdn = socket.getfqdn()

        # ENDPOINT WRAPPERS
        self.profiling_consumer = ProfilingEndpointConsumer(self)
        self.certificates = TLSCertificatesRequiresV4(
            charm=self,
            relationship_name=CERTIFICATES_RELATION_NAME,
            certificate_requests=[self._get_certificate_request_attributes()],
            mode=Mode.UNIT,
        )
        self.ingress = TraefikRouteEndpoint(
            self,
            tls=self._tls_ready,
            entrypoints=(
                EntryPoint("parca-grpc", Protocol.grpc, Nginx.parca_grpc_server_port),
                EntryPoint("parca-http", Protocol.http, Nginx.parca_http_server_port),
            ),
        )
        self.metrics_endpoint_provider = MetricsEndpointProvider(
            self,
            jobs=self._metrics_scrape_jobs,
            external_url=self.http_server_url,
            refresh_event=[self.certificates.on.certificate_available],
        )

        self.self_profiling_endpoint_provider = ProfilingEndpointProvider(
            self,
            jobs=self._self_profiling_scrape_jobs,
            relation_name="self-profiling-endpoint",
            refresh_event=[self.certificates.on.certificate_available],
        )
        self.grafana_dashboard_provider = GrafanaDashboardProvider(self)
        self.s3_requirer = S3Requirer(self, "s3", bucket_name=PREFERRED_BUCKET_NAME)
        self.logging = LogForwarder(self)

        self.catalogue = CatalogueConsumer(
            self,
            item=CatalogueItem(
                "Parca UI",
                icon="chart-areaspline",
                url=self.http_server_url,
                description="""Continuous profiling backend. Allows you to collect, store,
                 query and visualize profiles from your distributed deployment.""",
            ),
        )
        self.parca_store_endpoint = ParcaStoreEndpointProvider(
            self,
            port=Nginx.parca_grpc_server_port,
            external_url=self.grpc_server_url,
            insecure=(self._scheme == "http"),
        )
        self.store_requirer = ParcaStoreEndpointRequirer(
            self, relation_name="external-parca-store-endpoint"
        )
        self.charm_tracing = TracingEndpointRequirer(
            self, relation_name="charm-tracing", protocols=["otlp_http"]
        )
        self.grafana_source_provider = GrafanaSourceProvider(
            self,
            source_type="parca",
            source_url=self.http_server_url,
            # no need to use refresh_events logic as we refresh on reconcile.
        )

        self._charm_tracing_endpoint, self._server_cert = charm_tracing_config(
            self.charm_tracing, CA_CERT_PATH
        )
        self.workload_tracing = TracingEndpointRequirer(
            self,
            relation_name="workload-tracing",
            protocols=["otlp_grpc"],
        )

        # WORKLOADS
        # these need to be instantiated after `ingress` is, as it accesses self._external_url_path
        self.nginx = Nginx(
            container=self.unit.get_container(Nginx.container_name),
            server_name=self._fqdn,
            address=Address(name="parca", port=Parca.port),
            tls_config=self._tls_config,
        )
        self.parca = Parca(
            container=self.unit.get_container(Parca.container_name),
            scrape_configs=self._profiling_scrape_configs,
            enable_persistence=typing.cast(bool, self.config.get("enable-persistence", None)),
            memory_storage_limit=typing.cast(int, self.config.get("memory-storage-limit", None)),
            store_config=self.store_requirer.config,
            tls_config=self._tls_config,
            s3_config=self._s3_config,
            tracing_endpoint=self._workload_tracing_endpoint,
        )
        self.nginx_exporter = NginxPrometheusExporter(
            container=self.unit.get_container(NginxPrometheusExporter.container_name),
            nginx_port=Nginx.parca_http_server_port,
        )

        # event handlers
        self.framework.observe(self.on.collect_unit_status, self._on_collect_unit_status)
<<<<<<< HEAD

        if self.is_scaled_up():
            logger.error("Application has scale >1 but doesn't support scaling. "
                         "Deploy a new application instead.")
            return

=======
        self.framework.observe(self.on.list_endpoints_action, self._on_list_endpoints_action)
>>>>>>> d7e8d664
        # unconditional logic
        self.reconcile()

    def is_scaled_up(self)->bool:
        """Check whether we have peers."""
        peer_relation = self.model.get_relation("parca-peers")
        if not peer_relation:
            return False
        return len(peer_relation.units) > 1

    # RECONCILERS
    def reconcile(self):
        """Unconditional logic to run regardless of the event we're processing.

        This will ensure all workloads are up and running if the preconditions are met.
        """
        self.unit.set_ports(Nginx.parca_http_server_port, Nginx.parca_grpc_server_port)

        self.nginx.reconcile()
        self.nginx_exporter.reconcile()
        self.parca.reconcile()

        self._reconcile_tls_config()
        self._reconcile_relations()

    def _reconcile_relations(self):
        # update all outgoing relation data
        # in case they changed e.g. due to ingress or TLS config changes
        # we do this on each event instead of relying on the libs' own refresh_event
        # mechanism to ensure we don't miss any events. This data should always be up to date,
        # and it's a cheap operation to push it, so we always do it.
        self.metrics_endpoint_provider.set_scrape_job_spec()
        self.self_profiling_endpoint_provider.set_scrape_job_spec()
        self.grafana_source_provider.update_source(source_url=self.http_server_url)
        self.parca_store_endpoint.set_remote_store_connection_data()
        self.ingress.reconcile()

    def _reconcile_tls_config(self) -> None:
        """Update the TLS certificates for the charm container."""
        # push CA cert to charm container
        cacert_path = Path(CA_CERT_PATH)
        if tls_config := self._tls_config:
            cacert_path.parent.mkdir(parents=True, exist_ok=True)
            cacert_path.write_text(tls_config.certificate.ca.raw)
        else:
            cacert_path.unlink(missing_ok=True)

    # INGRESS/ROUTING PROPERTIES
    @property
    def http_server_url(self):
        """Http server url; ingressed if available, else over fqdn."""
        if external_host := self.ingress.http_external_host:
            # this already includes the scheme: http or https, depending on the ingress
            return f"{external_host}:{Nginx.parca_http_server_port}"
        return f"{self._internal_scheme}://{self._fqdn}:{Nginx.parca_http_server_port}"

    @property
    def grpc_server_url(self):
        """Grpc server url; ingressed if available, else over fqdn.

        It will NOT include the scheme.
        """
        if external_host := self.ingress.grpc_external_host:
            # this does not include any scheme.
            return f"{external_host}:{Nginx.parca_grpc_server_port}"
        return f"{self._fqdn}:{Nginx.parca_grpc_server_port}"

    @property
    def _scheme(self):
        """Return ingress scheme if available, else return the internal scheme."""
        return self.ingress.scheme or self._internal_scheme

    @property
    def _internal_scheme(self) -> str:
        """Return 'https' if TLS is available else 'http'."""
        return "https" if self._tls_ready else "http"

    # TLS CONFIG
    @property
    def _tls_config(self) -> Optional["TLSConfig"]:
        if not self.model.relations.get(CERTIFICATES_RELATION_NAME):
            return None
        cr = self._get_certificate_request_attributes()
        certificate, key = self.certificates.get_assigned_certificate(certificate_request=cr)

        if not (key and certificate):
            return None
        return TLSConfig(cr, key=key, certificate=certificate)

    @property
    def _tls_ready(self) -> bool:
        """Return True if tls is enabled and the necessary data is available."""
        return bool(self._tls_config)

    def _get_certificate_request_attributes(self) -> CertificateRequestAttributes:
        sans_dns: FrozenSet[str] = frozenset([self._fqdn])
        return CertificateRequestAttributes(
            # common_name is required and has a limit of 64 chars.
            # it is superseded by sans anyway, so we can use a constrained name,
            # such as app_name
            common_name=self.app.name,
            sans_dns=sans_dns,
        )

    # STORAGE CONFIG
    @property
    def _s3_config(self) -> Optional[S3Config]:
        """Cast and validate the untyped s3 databag to something we can handle."""
        try:
            # we have to type-ignore here because the s3 lib's type annotation is wrong
            raw = self.s3_requirer.get_s3_connection_info()
            return S3Config(**raw)  # type: ignore
        except pydantic.ValidationError:
            logger.debug("s3 connection absent or corrupt")
            return None

    # PROFILING SCRAPE JOBS CONFIGURATION
    @property
    def _profiling_scrape_configs(self) -> List[ScrapeJobsConfig]:
        """The scrape configuration that Parca will use for scraping profiles.

        The configuration includes the targets scraped by Parca as well as Parca's
        own workload profiles if they are not already being scraped by a remote Parca.
        """
        scrape_configs = self.profiling_consumer.jobs()
        # Append parca's self scrape config if no remote parca instance is integrated over "self-profiling-endpoint"
        if not self.self_profiling_endpoint_provider.is_ready():
            scrape_configs.append(self._self_profiling_scrape_config)
        return scrape_configs

    @property
    def _self_profiling_scrape_jobs(self) -> List[ScrapeJobsConfig]:
        """The self-profiling scrape jobs that will become other parca's scrape configs."""
        return self._parca_scrape_target()

    @property
    def _self_profiling_scrape_config(self) -> ScrapeJobsConfig:
        """Profiling scrape config to scrape parca's own workload profiles.

        This config also adds juju topology to the scraped profiles.
        """
        job_name = "parca"
        # add the juju_ prefix to labels
        labels = {
            "juju_{}".format(key): value
            for key, value in JujuTopology.from_charm(self).as_dict().items()
            if value
        }

        return self._parca_scrape_target(
            labels=labels,
            job_name=job_name,
            relabel_configs=RELABEL_CONFIG,
        )[0]

    @property
    def _metrics_scrape_jobs(self) -> List[ScrapeJobsConfig]:
        return self._prometheus_scrape_target(
            NginxPrometheusExporter.port,
            # FIXME: https://github.com/canonical/parca-k8s-operator/issues/399
            #  nginx-prometheus-exporter does not natively run with TLS
            #  We can fix that by configuring the nginx container to proxy requests on
            #  /nginx-metrics to localhost:9411/metrics
            #  so once we relate with SSC, will metrics scraping be broken?
            scheme="http",
        ) + self._prometheus_scrape_target(
            Nginx.parca_http_server_port,
            scheme=self._internal_scheme,
        )

    def _parca_scrape_target(self, **kwargs):
        return _generic_scrape_target(
            fqdn=self._fqdn,
            port=Nginx.parca_http_server_port,
            scheme=self._internal_scheme,
            tls_config_ca_file_key="ca",
            **kwargs,
        )

    def _prometheus_scrape_target(self, port: int, **kwargs):
        # ca_file should hold the CA path, but prometheus charm expects ca_file to hold the cert contents.
        # https://github.com/canonical/prometheus-k8s-operator/issues/670
        return _generic_scrape_target(
            fqdn=self._fqdn, port=port, tls_config_ca_file_key="ca_file", **kwargs
        )

    # TRACING PROPERTIES
    @property
    def _workload_tracing_endpoint(self) -> Optional[str]:
        if self.workload_tracing.is_ready():
            endpoint = self.workload_tracing.get_endpoint("otlp_grpc")
            # TODO: Parca fails to send traces over TLS.
            # https://github.com/canonical/parca-k8s-operator/issues/405
            if endpoint and self._tls_ready:
                logger.warning(
                    "Sending workload traces over TLS is not yet supported. Disable TLS to continue sending workload traces."
                )
                return None
            return endpoint
        return None

    # EVENT HANDLERS
    def _on_collect_unit_status(self, event: ops.CollectStatusEvent):
        """Set unit status depending on the state."""
        if self.is_scaled_up():
            event.add_status(ops.BlockedStatus("You can't scale up parca-k8s."))
            return

        containers_not_ready = [
            workload.container_name
            for workload in {Parca, Nginx, NginxPrometheusExporter}
            if not self.unit.get_container(workload.container_name).can_connect()
        ]

        if containers_not_ready:
            event.add_status(
                ops.WaitingStatus(f"Waiting for containers: {containers_not_ready}...")
            )
        else:
            self.unit.set_workload_version(self.parca.version)

        event.add_status(ops.ActiveStatus(f"UI ready at {self.http_server_url}"))

    def _on_list_endpoints_action(self, event: ops.ActionEvent):
        """React to the list-endpoints action."""
        out = {
            "direct-http-url": f"{self._scheme}://{self._fqdn}:{Nginx.parca_http_server_port}",
            "direct-grpc-url": f"{self._fqdn}:{Nginx.parca_grpc_server_port}"
        }

        if http_external_host := self.ingress.http_external_host:
            out["ingressed-http-url"]= f"{http_external_host}:{Nginx.parca_http_server_port}"
        if grpc_external_host := self.ingress.grpc_external_host:
            out["ingressed-grpc-url"]= f"{grpc_external_host}:{Nginx.parca_grpc_server_port}"
        event.set_results(out)


def _generic_scrape_target(
    fqdn: str,
    port: int,
    tls_config_ca_file_key: str,
    scheme="http",
    labels: Optional[Dict[str, str]] = None,
    job_name: Optional[str] = None,
    relabel_configs: Optional[List[RelabelConfig]] = None,
) -> List[ScrapeJobsConfig]:
    """Generate a list of scrape job configs, valid for parca or prometheus."""
    job: ScrapeJob = {"targets": [f"{fqdn}:{port}"]}
    if labels:
        job["labels"] = labels
    jobs_config: ScrapeJobsConfig = {"static_configs": [job]}
    if scheme == "https":
        jobs_config["scheme"] = "https"  # noqa
        if Path(CA_CERT_PATH).exists():
            jobs_config["tls_config"] = {tls_config_ca_file_key: Path(CA_CERT_PATH).read_text()}
    if job_name:
        jobs_config["job_name"] = job_name
    if relabel_configs:
        jobs_config["relabel_configs"] = relabel_configs
    return [jobs_config]


if __name__ == "__main__":  # pragma: nocover
    ops.main(ParcaOperatorCharm)<|MERGE_RESOLUTION|>--- conflicted
+++ resolved
@@ -186,16 +186,14 @@
 
         # event handlers
         self.framework.observe(self.on.collect_unit_status, self._on_collect_unit_status)
-<<<<<<< HEAD
-
+
+        # keep this after the collect-status observer, but before any other event handler
         if self.is_scaled_up():
             logger.error("Application has scale >1 but doesn't support scaling. "
                          "Deploy a new application instead.")
             return
 
-=======
         self.framework.observe(self.on.list_endpoints_action, self._on_list_endpoints_action)
->>>>>>> d7e8d664
         # unconditional logic
         self.reconcile()
 
