#!/usr/bin/env python3
# Copyright 2022 Jon Seager
# See LICENSE file for licensing details.

"""Charmed Operator to deploy Parca - a continuous profiling tool."""

import logging
import socket
<<<<<<< HEAD
from typing import List, Optional
=======
from typing import Any, Dict, FrozenSet, List, Optional
>>>>>>> 13321182
from urllib.parse import urlparse

import ops
from charms.catalogue_k8s.v1.catalogue import CatalogueConsumer, CatalogueItem
from charms.grafana_k8s.v0.grafana_dashboard import GrafanaDashboardProvider
from charms.grafana_k8s.v0.grafana_source import GrafanaSourceProvider
from charms.parca_k8s.v0.parca_scrape import ProfilingEndpointConsumer, ProfilingEndpointProvider
from charms.parca_k8s.v0.parca_store import (
    ParcaStoreEndpointProvider,
    ParcaStoreEndpointRequirer,
)
from charms.prometheus_k8s.v0.prometheus_scrape import MetricsEndpointProvider
from charms.tempo_coordinator_k8s.v0.charm_tracing import trace_charm
from charms.tempo_coordinator_k8s.v0.tracing import TracingEndpointRequirer, charm_tracing_config
from charms.tls_certificates_interface.v4.tls_certificates import (
    CertificateRequestAttributes,
    Mode,
    TLSCertificatesRequiresV4,
)
from charms.traefik_k8s.v2.ingress import IngressPerAppRequirer

from nginx import (
    CA_CERT_PATH,
    NGINX_PORT,
    NGINX_PROMETHEUS_EXPORTER_PORT,
    Address,
    Nginx,
    NginxPrometheusExporter,
)
from parca import PARCA_PORT, Parca, ScrapeConfig

logger = logging.getLogger(__name__)


@trace_charm(
    tracing_endpoint="_charm_tracing_endpoint",
    server_cert="_server_cert",
    extra_types=[
        Parca,
        ProfilingEndpointConsumer,
        MetricsEndpointProvider,
        ProfilingEndpointProvider,
        GrafanaDashboardProvider,
        ParcaStoreEndpointProvider,
        ParcaStoreEndpointRequirer,
        GrafanaSourceProvider,
        TLSCertificatesRequiresV4,
    ],
)
class ParcaOperatorCharm(ops.CharmBase):
    """Charmed Operator to deploy Parca - a continuous profiling tool."""

    def __init__(self, *args):
        super().__init__(*args)
        self._fqdn = socket.getfqdn()
        self.unit.set_ports(8080)
        self.container = self.unit.get_container("parca")

<<<<<<< HEAD
        # ENDPOINT WRAPPERS
        self.profiling_consumer = ProfilingEndpointConsumer(self)
        self.metrics_endpoint_provider = MetricsEndpointProvider(
            self,
            #  We scrape the nginx exporter and parca itelf (over nginx)
            jobs=_format_scrape_target(NGINX_PROMETHEUS_EXPORTER_PORT)
            + _format_scrape_target(NGINX_PORT),
=======
        #  TLS
        self.certificates = TLSCertificatesRequiresV4(
            charm=self,
            relationship_name="certificates",
            certificate_requests=[self._get_certificate_request_attributes()],
            mode=Mode.UNIT,
        )

        self.ingress = IngressPerAppRequirer(
            self,
            host=self._hostname,
            port=NGINX_PORT,
            scheme=self._scheme,
        )

        # Prometheus scraping config. We scrape the nginx exporter and parca (over nginx)
        self.metrics_endpoint_provider = MetricsEndpointProvider(
            self,
            jobs=self._metrics_scrape_jobs,
            external_url=self._external_url,
            refresh_event=[self.certificates.on.certificate_available],
>>>>>>> 13321182
        )
        self.self_profiling_endpoint_provider = ProfilingEndpointProvider(
            self,
            jobs=self._format_scrape_target(NGINX_PORT, self._scheme),
            relation_name="self-profiling-endpoint",
            refresh_event=[self.certificates.on.certificate_available],
        )
        self.grafana_dashboard_provider = GrafanaDashboardProvider(self)
<<<<<<< HEAD
        self.ingress = IngressPerAppRequirer(self, host=self._fqdn, port=NGINX_PORT)
=======

        # this needs to be instantiated after `ingress` is
        self.nginx = Nginx(
            container=self.unit.get_container("nginx"),
            server_name=self._hostname,
            address=Address(name="parca", port=PARCA_PORT),
            path_prefix=self._external_url_path,
        )
        self.nginx_exporter = NginxPrometheusExporter(
            container=self.unit.get_container("nginx-prometheus-exporter"),
        )

>>>>>>> 13321182
        self.catalogue = CatalogueConsumer(
            self,
            item=CatalogueItem(
                "Parca UI",
                icon="chart-areaspline",
                url=self._external_url,
                description="""Continuous profiling backend. Allows you to collect, store,
                 query and visualize profiles from your distributed deployment.""",
            ),
        )
        self.parca_store_endpoint = ParcaStoreEndpointProvider(
            self,
            port=NGINX_PORT,
            insecure=True,
            external_url=self._external_url,
        )
        self.store_requirer = ParcaStoreEndpointRequirer(
            self, relation_name="external-parca-store-endpoint"
        )
        self.charm_tracing = TracingEndpointRequirer(
            self, relation_name="charm-tracing", protocols=["otlp_http"]
        )
<<<<<<< HEAD
        # TODO: pass CA path once TLS support is added
        # https://github.com/canonical/parca-k8s-operator/issues/362
        self.charm_tracing_endpoint, _ = charm_tracing_config(self.charm_tracing, None)
=======
        self._charm_tracing_endpoint, self._server_cert = charm_tracing_config(
            self.charm_tracing, CA_CERT_PATH
        )

>>>>>>> 13321182
        self.grafana_source_provider = GrafanaSourceProvider(
            self,
            source_type="parca",
            source_url=self._external_url,
            refresh_event=[self.certificates.on.certificate_available],
        )

        # WORKLOADS
        # these need to be instantiated after `ingress` is, as it accesses self._external_url_path
        self.parca = Parca(
            container=self.unit.get_container("parca"),
            scrape_configs=self.profiling_consumer.jobs(),
            enable_persistence=self.config.get("enable-persistence", None),
            memory_storage_limit=self.config.get("memory-storage-limit", None),
            store_config=self.store_requirer.config,
            path_prefix=self._external_url_path,
        )
        self.nginx_exporter = NginxPrometheusExporter(
            container=self.unit.get_container("nginx-prometheus-exporter"),
        )
        self.nginx = Nginx(
            container=self.unit.get_container("nginx"),
            server_name=self._fqdn,
            address=Address(name="parca", port=PARCA_PORT),
            path_prefix=self._external_url_path,
        )

        self.framework.observe(self.on.collect_unit_status, self._on_collect_unit_status)

        # unconditional logic
        self._reconcile()

    ##########################
    # === PROPERTIES === #
    ##########################

    @property
    def _app_name(self) -> str:
        """Application name."""
        return self.app.name

    @property
    def _hostname(self) -> str:
        """Unit's hostname."""
        return socket.getfqdn()

    @property
    def _internal_url(self):
        """Return workload's internal URL."""
        return f"{self._scheme}://{self._hostname}:{NGINX_PORT}"

    @property
    def _tls_available(self) -> bool:
        """Return True if tls is enabled and the necessary certs are generated."""
        if not self.model.relations.get("certificates"):
            return False
        cert, key = self.certificates.get_assigned_certificate(
            certificate_request=self._get_certificate_request_attributes()
        )
        return bool(cert and key)

<<<<<<< HEAD
    def _reconcile(self):
        """Unconditional logic to run regardless of the event we're processing.

        This will ensure all workloads are up and running if the preconditions are met.
        """
        self.nginx.reconcile()
        self.nginx_exporter.reconcile()
        self.parca.reconcile()
=======
    @property
    def _scheme(self) -> str:
        """Return 'https' if TLS is available else 'http'."""
        return "https" if self._tls_available else "http"

    @property
    def _external_url(self) -> str:
        """Return the external hostname if configured, else the internal one."""
        return self.ingress.url or self._internal_url

    @property
    def _metrics_scrape_jobs(self) -> List[Dict[str, Any]]:
        return self._format_scrape_target(
            NGINX_PROMETHEUS_EXPORTER_PORT,
            # TODO: nginx-prometheus-exporter does not natively run with TLS
            # We can fix that by configuring the nginx container to proxy requests on /nginx-metrics to localhost:9411/metrics
            scheme="http",
        ) + self._format_scrape_target(NGINX_PORT, scheme=self._scheme)
>>>>>>> 13321182

    @property
    def _external_url_path(self) -> Optional[str]:
        """The path part of our external url if we are ingressed, else None.

        This is used to configure the parca server so it can resolve its internal links.
        """
        if not self.ingress.is_ready():
            return None

        external_url = urlparse(self.ingress.url)
        # external_url.path already includes a trailing /
        return str(external_url.path) or None

<<<<<<< HEAD
    def _on_collect_unit_status(self, event: ops.CollectStatusEvent):
        """Set unit status depending on the state."""
        containers_not_ready = [
            c_name
            for c_name in {"parca", "nginx", "nginx-prometheus-exporter"}
            if not self.unit.get_container(c_name).can_connect()
        ]

        if containers_not_ready:
            event.add_status(
                ops.WaitingStatus(f"Waiting for containers: {containers_not_ready}...")
=======
    def _update_status(self, _):
        """Handle the update status hook on an interval dictated by model config."""
        self.unit.set_workload_version(self.parca.version)

    def _configure_and_start(self, event):
        """Start Parca having (re)configured it with the relevant jobs."""
        # TODO:
        #  - call this method from _reconcile
        #  - remove all observers
        #  - check for config changes by pulling from the container and comparing
        #  - only set maintenance if there are changes
        self.unit.status = ops.MaintenanceStatus("reconfiguring parca")

        if self.container.can_connect():
            # Grab the scrape configs and push a generated config file into the container
            # Parca will automatically reload its config on changes
            config = self.parca.generate_config(self.profiling_consumer.jobs())
            self.container.push(CONFIG_PATH, str(config), make_dirs=True, permissions=0o644)

            # Remove all store configs on a RemoveStoreEvent, else grab store config from relation
            store_conf = {} if isinstance(event, RemoveStoreEvent) else self.store_requirer.config

            # Add an updated Pebble layer to the container
            # Add a config hash to the layer so if the config changes, replan restarts the service
            layer = self.parca.pebble_layer(
                self.config, store_conf, path_prefix=self._external_url_path
            )
            self.container.add_layer("parca", layer, combine=True)
            self.container.replan()

            self.unit.set_workload_version(self.parca.version)
            self.unit.status = ops.ActiveStatus(
                f"UI ready at {self.ingress.url}" if self.ingress.url else ""
>>>>>>> 13321182
            )
        else:
            self.unit.set_workload_version(self.parca.version)

        event.add_status(ops.ActiveStatus(f"UI ready at {self.external_url}"))

    ##########################
    # === UTILITY METHODS === #
    ##########################

    def _reconcile(self):
        """Unconditional logic to run regardless of the event we're processing."""
        self.nginx.configure_pebble_layer()
        self.nginx_exporter.configure_pebble_layer()
        self._configure_nginx_certs()
        # update grafana source and metrics scrape endpoints
        # in case they get changed due to ingress or TLS.
        self.metrics_endpoint_provider.update_scrape_job_spec(self._metrics_scrape_jobs)
        self.grafana_source_provider.update_source(source_url=self._external_url)

    def _configure_nginx_certs(self) -> None:
        """Update the TLS certificates for nginx on disk according to their availability."""
        if not self.container.can_connect():
            return

        if self._tls_available:
            provider_certificate, private_key = self.certificates.get_assigned_certificate(
                certificate_request=self._get_certificate_request_attributes()
            )
            self.nginx.update_certificates(
                provider_certificate.certificate.raw,  # pyright: ignore
                provider_certificate.ca.raw,  # pyright: ignore
                private_key.raw,  # pyright: ignore
            )
        else:
            self.nginx.delete_certificates()

    def _get_certificate_request_attributes(self) -> CertificateRequestAttributes:
        sans_dns: FrozenSet[str] = frozenset([self._hostname])
        return CertificateRequestAttributes(
            # common_name is required and has a limit of 64 chars.
            # it is superseded by sans anyways, so we can use a constrained name,
            # such as app_name
            common_name=self._app_name,
            sans_dns=sans_dns,
        )

<<<<<<< HEAD
def _format_scrape_target(port: int) -> List[ScrapeConfig]:
    return [{"static_configs": [{"targets": [f"*:{port}"]}]}]
=======
    def _format_scrape_target(self, port: int, scheme="http"):
        job: Dict[str, Any] = {"static_configs": [{"targets": [f"{self._hostname}:{port}"]}]}
        if scheme == "https":
            job["scheme"] = "https"
        return [job]
>>>>>>> 13321182


if __name__ == "__main__":  # pragma: nocover
    ops.main(ParcaOperatorCharm)<|MERGE_RESOLUTION|>--- conflicted
+++ resolved
@@ -6,14 +6,12 @@
 
 import logging
 import socket
-<<<<<<< HEAD
-from typing import List, Optional
-=======
+import typing
 from typing import Any, Dict, FrozenSet, List, Optional
->>>>>>> 13321182
 from urllib.parse import urlparse
 
 import ops
+
 from charms.catalogue_k8s.v1.catalogue import CatalogueConsumer, CatalogueItem
 from charms.grafana_k8s.v0.grafana_dashboard import GrafanaDashboardProvider
 from charms.grafana_k8s.v0.grafana_source import GrafanaSourceProvider
@@ -31,7 +29,6 @@
     TLSCertificatesRequiresV4,
 )
 from charms.traefik_k8s.v2.ingress import IngressPerAppRequirer
-
 from nginx import (
     CA_CERT_PATH,
     NGINX_PORT,
@@ -40,7 +37,7 @@
     Nginx,
     NginxPrometheusExporter,
 )
-from parca import PARCA_PORT, Parca, ScrapeConfig
+from parca import PARCA_PORT, Parca, ScrapeJobsConfig, ScrapeJob
 
 logger = logging.getLogger(__name__)
 
@@ -69,37 +66,25 @@
         self.unit.set_ports(8080)
         self.container = self.unit.get_container("parca")
 
-<<<<<<< HEAD
         # ENDPOINT WRAPPERS
         self.profiling_consumer = ProfilingEndpointConsumer(self)
-        self.metrics_endpoint_provider = MetricsEndpointProvider(
-            self,
-            #  We scrape the nginx exporter and parca itelf (over nginx)
-            jobs=_format_scrape_target(NGINX_PROMETHEUS_EXPORTER_PORT)
-            + _format_scrape_target(NGINX_PORT),
-=======
-        #  TLS
         self.certificates = TLSCertificatesRequiresV4(
             charm=self,
             relationship_name="certificates",
             certificate_requests=[self._get_certificate_request_attributes()],
             mode=Mode.UNIT,
         )
-
         self.ingress = IngressPerAppRequirer(
             self,
             host=self._hostname,
             port=NGINX_PORT,
             scheme=self._scheme,
         )
-
-        # Prometheus scraping config. We scrape the nginx exporter and parca (over nginx)
         self.metrics_endpoint_provider = MetricsEndpointProvider(
             self,
             jobs=self._metrics_scrape_jobs,
             external_url=self._external_url,
             refresh_event=[self.certificates.on.certificate_available],
->>>>>>> 13321182
         )
         self.self_profiling_endpoint_provider = ProfilingEndpointProvider(
             self,
@@ -108,10 +93,6 @@
             refresh_event=[self.certificates.on.certificate_available],
         )
         self.grafana_dashboard_provider = GrafanaDashboardProvider(self)
-<<<<<<< HEAD
-        self.ingress = IngressPerAppRequirer(self, host=self._fqdn, port=NGINX_PORT)
-=======
-
         # this needs to be instantiated after `ingress` is
         self.nginx = Nginx(
             container=self.unit.get_container("nginx"),
@@ -123,7 +104,6 @@
             container=self.unit.get_container("nginx-prometheus-exporter"),
         )
 
->>>>>>> 13321182
         self.catalogue = CatalogueConsumer(
             self,
             item=CatalogueItem(
@@ -146,16 +126,10 @@
         self.charm_tracing = TracingEndpointRequirer(
             self, relation_name="charm-tracing", protocols=["otlp_http"]
         )
-<<<<<<< HEAD
-        # TODO: pass CA path once TLS support is added
-        # https://github.com/canonical/parca-k8s-operator/issues/362
-        self.charm_tracing_endpoint, _ = charm_tracing_config(self.charm_tracing, None)
-=======
         self._charm_tracing_endpoint, self._server_cert = charm_tracing_config(
             self.charm_tracing, CA_CERT_PATH
         )
 
->>>>>>> 13321182
         self.grafana_source_provider = GrafanaSourceProvider(
             self,
             source_type="parca",
@@ -168,8 +142,8 @@
         self.parca = Parca(
             container=self.unit.get_container("parca"),
             scrape_configs=self.profiling_consumer.jobs(),
-            enable_persistence=self.config.get("enable-persistence", None),
-            memory_storage_limit=self.config.get("memory-storage-limit", None),
+            enable_persistence=typing.cast(bool, self.config.get("enable-persistence", None)),
+            memory_storage_limit=typing.cast(int, self.config.get("memory-storage-limit", None)),
             store_config=self.store_requirer.config,
             path_prefix=self._external_url_path,
         )
@@ -212,12 +186,31 @@
         """Return True if tls is enabled and the necessary certs are generated."""
         if not self.model.relations.get("certificates"):
             return False
-        cert, key = self.certificates.get_assigned_certificate(
+        return all(self.certificates.get_assigned_certificate(
             certificate_request=self._get_certificate_request_attributes()
-        )
-        return bool(cert and key)
-
-<<<<<<< HEAD
+        ))
+
+    @property
+    def _scheme(self) -> str:
+        """Return 'https' if TLS is available else 'http'."""
+        return "https" if self._tls_available else "http"
+
+    @property
+    def _external_url(self) -> str:
+        """Return the external hostname if configured, else the internal one."""
+        return self.ingress.url or self._internal_url
+
+    @property
+    def _metrics_scrape_jobs(self) -> List[ScrapeJobsConfig]:
+        return self._format_scrape_target(
+            NGINX_PROMETHEUS_EXPORTER_PORT,
+            # TODO: nginx-prometheus-exporter does not natively run with TLS
+            # We can fix that by configuring the nginx container to proxy requests on /nginx-metrics to localhost:9411/metrics
+            scheme="http",
+
+            #  We scrape parca itelf (over nginx)
+        ) + self._format_scrape_target(NGINX_PORT, scheme=self._scheme)
+
     def _reconcile(self):
         """Unconditional logic to run regardless of the event we're processing.
 
@@ -226,26 +219,6 @@
         self.nginx.reconcile()
         self.nginx_exporter.reconcile()
         self.parca.reconcile()
-=======
-    @property
-    def _scheme(self) -> str:
-        """Return 'https' if TLS is available else 'http'."""
-        return "https" if self._tls_available else "http"
-
-    @property
-    def _external_url(self) -> str:
-        """Return the external hostname if configured, else the internal one."""
-        return self.ingress.url or self._internal_url
-
-    @property
-    def _metrics_scrape_jobs(self) -> List[Dict[str, Any]]:
-        return self._format_scrape_target(
-            NGINX_PROMETHEUS_EXPORTER_PORT,
-            # TODO: nginx-prometheus-exporter does not natively run with TLS
-            # We can fix that by configuring the nginx container to proxy requests on /nginx-metrics to localhost:9411/metrics
-            scheme="http",
-        ) + self._format_scrape_target(NGINX_PORT, scheme=self._scheme)
->>>>>>> 13321182
 
     @property
     def _external_url_path(self) -> Optional[str]:
@@ -260,7 +233,6 @@
         # external_url.path already includes a trailing /
         return str(external_url.path) or None
 
-<<<<<<< HEAD
     def _on_collect_unit_status(self, event: ops.CollectStatusEvent):
         """Set unit status depending on the state."""
         containers_not_ready = [
@@ -272,98 +244,28 @@
         if containers_not_ready:
             event.add_status(
                 ops.WaitingStatus(f"Waiting for containers: {containers_not_ready}...")
-=======
-    def _update_status(self, _):
-        """Handle the update status hook on an interval dictated by model config."""
-        self.unit.set_workload_version(self.parca.version)
-
-    def _configure_and_start(self, event):
-        """Start Parca having (re)configured it with the relevant jobs."""
-        # TODO:
-        #  - call this method from _reconcile
-        #  - remove all observers
-        #  - check for config changes by pulling from the container and comparing
-        #  - only set maintenance if there are changes
-        self.unit.status = ops.MaintenanceStatus("reconfiguring parca")
-
-        if self.container.can_connect():
-            # Grab the scrape configs and push a generated config file into the container
-            # Parca will automatically reload its config on changes
-            config = self.parca.generate_config(self.profiling_consumer.jobs())
-            self.container.push(CONFIG_PATH, str(config), make_dirs=True, permissions=0o644)
-
-            # Remove all store configs on a RemoveStoreEvent, else grab store config from relation
-            store_conf = {} if isinstance(event, RemoveStoreEvent) else self.store_requirer.config
-
-            # Add an updated Pebble layer to the container
-            # Add a config hash to the layer so if the config changes, replan restarts the service
-            layer = self.parca.pebble_layer(
-                self.config, store_conf, path_prefix=self._external_url_path
-            )
-            self.container.add_layer("parca", layer, combine=True)
-            self.container.replan()
-
-            self.unit.set_workload_version(self.parca.version)
-            self.unit.status = ops.ActiveStatus(
-                f"UI ready at {self.ingress.url}" if self.ingress.url else ""
->>>>>>> 13321182
             )
         else:
             self.unit.set_workload_version(self.parca.version)
 
-        event.add_status(ops.ActiveStatus(f"UI ready at {self.external_url}"))
-
-    ##########################
-    # === UTILITY METHODS === #
-    ##########################
-
-    def _reconcile(self):
-        """Unconditional logic to run regardless of the event we're processing."""
-        self.nginx.configure_pebble_layer()
-        self.nginx_exporter.configure_pebble_layer()
-        self._configure_nginx_certs()
-        # update grafana source and metrics scrape endpoints
-        # in case they get changed due to ingress or TLS.
-        self.metrics_endpoint_provider.update_scrape_job_spec(self._metrics_scrape_jobs)
-        self.grafana_source_provider.update_source(source_url=self._external_url)
-
-    def _configure_nginx_certs(self) -> None:
-        """Update the TLS certificates for nginx on disk according to their availability."""
-        if not self.container.can_connect():
-            return
-
-        if self._tls_available:
-            provider_certificate, private_key = self.certificates.get_assigned_certificate(
-                certificate_request=self._get_certificate_request_attributes()
-            )
-            self.nginx.update_certificates(
-                provider_certificate.certificate.raw,  # pyright: ignore
-                provider_certificate.ca.raw,  # pyright: ignore
-                private_key.raw,  # pyright: ignore
-            )
-        else:
-            self.nginx.delete_certificates()
+        event.add_status(ops.ActiveStatus(f"UI ready at {self._external_url}"))
 
     def _get_certificate_request_attributes(self) -> CertificateRequestAttributes:
         sans_dns: FrozenSet[str] = frozenset([self._hostname])
         return CertificateRequestAttributes(
             # common_name is required and has a limit of 64 chars.
-            # it is superseded by sans anyways, so we can use a constrained name,
+            # it is superseded by sans anyway, so we can use a constrained name,
             # such as app_name
             common_name=self._app_name,
             sans_dns=sans_dns,
         )
 
-<<<<<<< HEAD
-def _format_scrape_target(port: int) -> List[ScrapeConfig]:
-    return [{"static_configs": [{"targets": [f"*:{port}"]}]}]
-=======
-    def _format_scrape_target(self, port: int, scheme="http"):
-        job: Dict[str, Any] = {"static_configs": [{"targets": [f"{self._hostname}:{port}"]}]}
+    def _format_scrape_target(self, port: int, scheme="http") -> List[ScrapeJobsConfig]:
+        job: ScrapeJob = {"targets": [f"{self._hostname}:{port}"]}
+        jobsconfig: ScrapeJobsConfig = {"static_configs": [job]}
         if scheme == "https":
-            job["scheme"] = "https"
-        return [job]
->>>>>>> 13321182
+            jobsconfig["scheme"] = "https"
+        return [jobsconfig]
 
 
 if __name__ == "__main__":  # pragma: nocover
