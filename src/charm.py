#!/usr/bin/env python3
# Copyright 2022 Jon Seager
# See LICENSE file for licensing details.

"""Charmed Operator to deploy Parca - a continuous profiling tool."""

import logging
<<<<<<< HEAD
import socket
=======
from typing import Optional
from urllib.parse import urlparse
>>>>>>> e331c9f7

import ops
from charms.catalogue_k8s.v1.catalogue import CatalogueConsumer, CatalogueItem
from charms.grafana_k8s.v0.grafana_dashboard import GrafanaDashboardProvider
from charms.grafana_k8s.v0.grafana_source import GrafanaSourceProvider
from charms.parca_k8s.v0.parca_config import DEFAULT_CONFIG_PATH as CONFIG_PATH
from charms.parca_k8s.v0.parca_scrape import ProfilingEndpointConsumer, ProfilingEndpointProvider
from charms.parca_k8s.v0.parca_store import (
    ParcaStoreEndpointProvider,
    ParcaStoreEndpointRequirer,
    RemoveStoreEvent,
)
from charms.prometheus_k8s.v0.prometheus_scrape import MetricsEndpointProvider
from charms.tempo_coordinator_k8s.v0.charm_tracing import trace_charm
from charms.tempo_coordinator_k8s.v0.tracing import TracingEndpointRequirer, charm_tracing_config
from charms.traefik_k8s.v2.ingress import IngressPerAppRequirer

from parca import Parca

logger = logging.getLogger(__name__)


@trace_charm(
    tracing_endpoint="charm_tracing_endpoint",
    extra_types=[
        Parca,
        ProfilingEndpointConsumer,
        MetricsEndpointProvider,
        ProfilingEndpointProvider,
        GrafanaDashboardProvider,
        ParcaStoreEndpointProvider,
        ParcaStoreEndpointRequirer,
    ],
)
class ParcaOperatorCharm(ops.CharmBase):
    """Charmed Operator to deploy Parca - a continuous profiling tool."""

    def __init__(self, *args):
        super().__init__(*args)

        self.container = self.unit.get_container("parca")
        self.parca = Parca()

        self.framework.observe(self.on.parca_pebble_ready, self._configure_and_start)
        self.framework.observe(self.on.config_changed, self._configure_and_start)
        self.framework.observe(self.on.update_status, self._update_status)

        # The profiling_consumer handles the relation that allows Parca to scrape other apps in the
        # model that provide a "profiling-endpoint" relation.
        self.profiling_consumer = ProfilingEndpointConsumer(self)
        self.framework.observe(
            self.profiling_consumer.on.targets_changed, self._configure_and_start
        )

        self._scrape_targets = [{"static_configs": [{"targets": [f"*:{self.parca.port}"]}]}]

        # The metrics_endpoint_provider enables Parca to be scraped by Prometheus for metrics.
        self.metrics_endpoint_provider = MetricsEndpointProvider(self, jobs=self._scrape_targets)

        # The self_profiling_endpoint_provider enables Parca to profile itself.
        self.self_profiling_endpoint_provider = ProfilingEndpointProvider(
            self, jobs=self._scrape_targets, relation_name="self-profiling-endpoint"
        )

        # Allow Parca to provide dashboards to Grafana over a relation.
        self.grafana_dashboard_provider = GrafanaDashboardProvider(self)

        self.ingress = IngressPerAppRequirer(
            self, host=f"{self.app.name}.{self.model.name}.svc.cluster.local", port=self.parca.port
        )
        self.catalogue = CatalogueConsumer(
            self,
            item=CatalogueItem(
                "Parca UI",
                icon="apm-trace",
                url=self.external_url,
                description="""Continuous profiling backend. Allows you to collect, store,
                 query and visualize profiles from your distributed deployment.""",
            ),
        )

        # Enable Parca agents or Parca servers to use this instance as a store.
        self.parca_store_endpoint = ParcaStoreEndpointProvider(
            self, port=self.parca.port, insecure=True
        )

        # Enable the option to send profiles to a remote store (i.e. Polar Signals Cloud).
        self.store_requirer = ParcaStoreEndpointRequirer(
            self, relation_name="external-parca-store-endpoint"
        )
        # Enable charm tracing
        self.charm_tracing = TracingEndpointRequirer(
            self, relation_name="charm-tracing", protocols=["otlp_http"]
        )
        # TODO: pass CA path once TLS support is added
        # https://github.com/canonical/parca-k8s-operator/issues/362
        self.charm_tracing_endpoint, _ = charm_tracing_config(self.charm_tracing, None)

        self.grafana_source_provider = GrafanaSourceProvider(
            self, source_type="parca", source_port=str(self.parca.port)
        )

        self.framework.observe(self.store_requirer.on.endpoints_changed, self._configure_and_start)
        self.framework.observe(self.store_requirer.on.remove_store, self._configure_and_start)

<<<<<<< HEAD
    @property
    def _scheme(self) -> str:
        # TODO: replace with this when integrating TLS
        # return "https" if self.cert_handler.cert else "http"
        return "http"

    @property
    def internal_url(self) -> str:
        """Return workload's internal URL.

        Used for ingress.
        """
        return f"{self._scheme}://{socket.getfqdn()}:{self.parca.port}"

    @property
    def external_url(self) -> str:
        """Return the external hostname if configured, else the internal one."""
        return self.ingress.url or self.internal_url
=======
        # ensure we reconfigure on ingress changes, so that the path-prefix is updated
        self.framework.observe(self.ingress.on.ready, self._configure_and_start)
        self.framework.observe(self.ingress.on.revoked, self._configure_and_start)
>>>>>>> e331c9f7

    ##########################
    # === EVENT HANDLERS === #
    ##########################

    def _update_status(self, _):
        """Handle the update status hook on an interval dictated by model config."""
        self.unit.set_workload_version(self.parca.version)

    @property
    def _external_url_path(self) -> Optional[str]:
        """The path part of our external url if we are ingressed, else None.

        This is used to configure the parca server so it can resolve its internal links.
        """
        if not self.ingress.is_ready():
            return None
        external_url = urlparse(self.ingress.url)
        # external_url.path already includes a trailing /
        return str(external_url.path) or None

    def _configure_and_start(self, event):
        """Start Parca having (re)configured it with the relevant jobs."""
        self.unit.status = ops.MaintenanceStatus("reconfiguring parca")

        if self.container.can_connect():
            # Grab the scrape configs and push a generated config file into the container
            # Parca will automatically reload its config on changes
            config = self.parca.generate_config(self.profiling_consumer.jobs())
            self.container.push(CONFIG_PATH, str(config), make_dirs=True, permissions=0o644)

            # Remove all store configs on a RemoveStoreEvent, else grab store config from relation
            store_conf = {} if isinstance(event, RemoveStoreEvent) else self.store_requirer.config

            # Add an updated Pebble layer to the container
            # Add a config hash to the layer so if the config changes, replan restarts the service
            layer = self.parca.pebble_layer(
                self.config, store_conf, path_prefix=self._external_url_path
            )
            self.container.add_layer("parca", layer, combine=True)
            self.container.replan()

            self.unit.set_workload_version(self.parca.version)
            self.unit.open_port(protocol="tcp", port=self.parca.port)
            self.unit.status = ops.ActiveStatus()
        else:
            self.unit.status = ops.WaitingStatus("waiting for container")


if __name__ == "__main__":  # pragma: nocover
    ops.main(ParcaOperatorCharm)<|MERGE_RESOLUTION|>--- conflicted
+++ resolved
@@ -5,12 +5,9 @@
 """Charmed Operator to deploy Parca - a continuous profiling tool."""
 
 import logging
-<<<<<<< HEAD
 import socket
-=======
 from typing import Optional
 from urllib.parse import urlparse
->>>>>>> e331c9f7
 
 import ops
 from charms.catalogue_k8s.v1.catalogue import CatalogueConsumer, CatalogueItem
@@ -116,7 +113,10 @@
         self.framework.observe(self.store_requirer.on.endpoints_changed, self._configure_and_start)
         self.framework.observe(self.store_requirer.on.remove_store, self._configure_and_start)
 
-<<<<<<< HEAD
+        # ensure we reconfigure on ingress changes, so that the path-prefix is updated
+        self.framework.observe(self.ingress.on.ready, self._configure_and_start)
+        self.framework.observe(self.ingress.on.revoked, self._configure_and_start)
+
     @property
     def _scheme(self) -> str:
         # TODO: replace with this when integrating TLS
@@ -135,11 +135,6 @@
     def external_url(self) -> str:
         """Return the external hostname if configured, else the internal one."""
         return self.ingress.url or self.internal_url
-=======
-        # ensure we reconfigure on ingress changes, so that the path-prefix is updated
-        self.framework.observe(self.ingress.on.ready, self._configure_and_start)
-        self.framework.observe(self.ingress.on.revoked, self._configure_and_start)
->>>>>>> e331c9f7
 
     ##########################
     # === EVENT HANDLERS === #
