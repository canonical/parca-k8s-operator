#!/usr/bin/env python3
# Copyright 2022 Jon Seager
# See LICENSE file for licensing details.

"""Charmed Operator to deploy Parca - a continuous profiling tool."""

import logging

import ops
from charms.grafana_k8s.v0.grafana_dashboard import GrafanaDashboardProvider
from charms.parca.v0.parca_config import (
    DEFAULT_CONFIG_PATH,
    ParcaConfig,
    parca_command_line,
    parse_version,
)
from charms.parca.v0.parca_scrape import ProfilingEndpointConsumer, ProfilingEndpointProvider
from charms.prometheus_k8s.v0.prometheus_scrape import MetricsEndpointProvider
<<<<<<< HEAD
from charms.traefik_k8s.v2.ingress import IngressPerAppRequirer
from lightkube.models.core_v1 import ServicePort
=======
from charms.traefik_k8s.v1.ingress import IngressPerAppRequirer
>>>>>>> ba0bf6cb

logger = logging.getLogger(__name__)


class ParcaOperatorCharm(ops.CharmBase):
    """Charmed Operator to deploy Parca - a continuous profiling tool."""

    _port = 7070

    def __init__(self, *args):
        super().__init__(*args)

        # Observe common Juju events
        self.framework.observe(self.on.parca_pebble_ready, self._parca_pebble_ready)
        self.framework.observe(self.on.config_changed, self._config_changed)
        self.framework.observe(self.on.update_status, self._update_status)

        # The profiling_consumer handles the relation that allows Parca to scrape other apps in the
        # model that provide a "profiling-endpoint" relation
        self.profiling_consumer = ProfilingEndpointConsumer(self)
        self.framework.observe(
            self.profiling_consumer.on.targets_changed, self._on_profiling_targets_changed
        )

        # The metrics_endpoint_provider enables Parca to be scraped by Prometheus for metrics
        self.metrics_endpoint_provider = MetricsEndpointProvider(
            self, jobs=[{"static_configs": [{"targets": [f"*:{self._port}"]}]}]
        )

        # The self_profiling_endpoint_provider enables Parca to profile itself
        self.self_profiling_endpoint_provider = ProfilingEndpointProvider(
            self,
            jobs=[{"static_configs": [{"targets": [f"*:{self._port}"]}]}],
            relation_name="self-profiling-endpoint",
        )

        # Allow Parca to provide dashboards to Grafana over a relation
        self._grafana_dashboard_provider = GrafanaDashboardProvider(self)

<<<<<<< HEAD
        self._ingress = IngressPerAppRequirer(
            self, host=f"{self.app.name}.{self.model.name}.svc.cluster.local", port=7070
        )
=======
        self._ingress = IngressPerAppRequirer(self, port=self._port)
>>>>>>> ba0bf6cb

        self.container = self.unit.get_container("parca")

    def _parca_pebble_ready(self, event):
        """Define and start a workload using the Pebble API."""
        # Get a reference the container attribute on the PebbleReadyEvent
        container = event.workload
        # Configure Parca by writing the config file to the container
        scrape_config = self.profiling_consumer.jobs()
        self._configure(scrape_config, restart=False)

        # Define an initial Pebble layer
        container.add_layer("parca", self._pebble_layer, combine=True)
        container.replan()
        self.unit.set_workload_version(self.version)
        self.unit.open_port(protocol="tcp", port=self._port)
        self.unit.status = ops.ActiveStatus()

    def _update_status(self, _):
        """Handle the update status hook on an interval dictated by model config."""
        self.unit.set_workload_version(self.version)

    def _config_changed(self, _):
        """Update the configuration files, restart parca."""
        self.unit.status = ops.MaintenanceStatus("reconfiguring parca")
        scrape_config = self.profiling_consumer.jobs()

        # Try to configure Parca
        if self.container.can_connect():
            self.container.add_layer("parca", self._pebble_layer, combine=True)
            self._configure(scrape_config)
            self.unit.status = ops.ActiveStatus()
        else:
            self.unit.status = ops.WaitingStatus("waiting for container")

    def _on_profiling_targets_changed(self, _):
        """Update the Parca scrape configuration according to present relations."""
        self.unit.status = ops.MaintenanceStatus("reconfiguring parca")
        self._configure(self.profiling_consumer.jobs())
        self.unit.status = ops.ActiveStatus()

    def _configure(self, scrape_configs=[], *, restart=True):
        """Configure Parca in the container. Restart Parca by default."""
        # Write the config file
        parca_config = ParcaConfig(scrape_configs)
        if self.container.can_connect():
            # TODO(jnsgruk): add user/group details when container is updated
            self.container.push(
                DEFAULT_CONFIG_PATH, str(parca_config), make_dirs=True, permissions=0o644
            )
            if self.container.get_services("parca") and restart:
                self.container.restart("parca")

    @property
    def version(self) -> str:
        """Report the version of Parca."""
        if self.container.can_connect():
            raw_version = self._fetch_version()
            return parse_version(raw_version)
        return ""

    @property
    def _pebble_layer(self) -> ops.pebble.Layer:
        """Return a Pebble layer for Parca based on the current configuration."""
        return ops.pebble.Layer(
            {
                "services": {
                    "parca": {
                        "override": "replace",
                        "summary": "parca",
                        "command": parca_command_line(self.config),
                        "startup": "enabled",
                    }
                },
            }
        )

    def _fetch_version(self):
        """Run parca in the remote container and grab the version."""
        process = self.container.exec(["/parca", "--version"], encoding="utf-8")
        try:
            stdout, _ = process.wait_output()
            return stdout
        except ops.ExecError as e:
            raise e


if __name__ == "__main__":  # pragma: nocover
    ops.main(ParcaOperatorCharm)<|MERGE_RESOLUTION|>--- conflicted
+++ resolved
@@ -16,12 +16,8 @@
 )
 from charms.parca.v0.parca_scrape import ProfilingEndpointConsumer, ProfilingEndpointProvider
 from charms.prometheus_k8s.v0.prometheus_scrape import MetricsEndpointProvider
-<<<<<<< HEAD
 from charms.traefik_k8s.v2.ingress import IngressPerAppRequirer
-from lightkube.models.core_v1 import ServicePort
-=======
-from charms.traefik_k8s.v1.ingress import IngressPerAppRequirer
->>>>>>> ba0bf6cb
+
 
 logger = logging.getLogger(__name__)
 
@@ -61,13 +57,9 @@
         # Allow Parca to provide dashboards to Grafana over a relation
         self._grafana_dashboard_provider = GrafanaDashboardProvider(self)
 
-<<<<<<< HEAD
         self._ingress = IngressPerAppRequirer(
             self, host=f"{self.app.name}.{self.model.name}.svc.cluster.local", port=7070
         )
-=======
-        self._ingress = IngressPerAppRequirer(self, port=self._port)
->>>>>>> ba0bf6cb
 
         self.container = self.unit.get_container("parca")
 
