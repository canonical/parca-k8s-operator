--- conflicted
+++ resolved
@@ -63,31 +63,6 @@
 
     def update_certificates(self, server_cert: str, ca_cert: str, private_key: str) -> None:
         """Save the certificates file to disk and run update-ca-certificates."""
-<<<<<<< HEAD
-        # Read the current content of the files (if they exist)
-        current_server_cert = (
-            self._container.pull(CERT_PATH).read() if self._container.exists(CERT_PATH) else ""
-        )
-        current_private_key = (
-            self._container.pull(KEY_PATH).read() if self._container.exists(KEY_PATH) else ""
-        )
-        current_ca_cert = (
-            self._container.pull(CA_CERT_PATH).read()
-            if self._container.exists(CA_CERT_PATH)
-            else ""
-        )
-        if (
-            current_server_cert == server_cert
-            and current_private_key == private_key
-            and current_ca_cert == ca_cert
-        ):
-            # No update needed
-            return
-
-        self._container.push(KEY_PATH, private_key, make_dirs=True)
-        self._container.push(CERT_PATH, server_cert, make_dirs=True)
-        self._container.push(CA_CERT_PATH, ca_cert, make_dirs=True)
-=======
         if self._container.can_connect():
             # Read the current content of the files (if they exist)
             current_server_cert = (
@@ -112,30 +87,11 @@
             self._container.push(KEY_PATH, private_key, make_dirs=True)
             self._container.push(CERT_PATH, server_cert, make_dirs=True)
             self._container.push(CA_CERT_PATH, ca_cert, make_dirs=True)
->>>>>>> 112c8a89
 
         # push CA cert to charm container
         Path(CA_CERT_PATH).parent.mkdir(parents=True, exist_ok=True)
         Path(CA_CERT_PATH).write_text(ca_cert)
 
-<<<<<<< HEAD
-        # TODO: uncomment when nginx container has update-ca-certificates command
-        # self._container.exec(["update-ca-certificates", "--fresh"])
-
-    def delete_certificates(self) -> None:
-        """Delete the certificate files from disk and run update-ca-certificates."""
-        if self._container.exists(CERT_PATH):
-            self._container.remove_path(CERT_PATH, recursive=True)
-        if self._container.exists(KEY_PATH):
-            self._container.remove_path(KEY_PATH, recursive=True)
-        if self._container.exists(CA_CERT_PATH):
-            self._container.remove_path(CA_CERT_PATH, recursive=True)
-        if Path(CA_CERT_PATH).exists():
-            Path(CA_CERT_PATH).unlink(missing_ok=True)
-
-        # TODO: uncomment when nginx container has update-ca-certificates command
-        # self._container.exec(["update-ca-certificates", "--fresh"])
-=======
             # TODO: uncomment when nginx container has update-ca-certificates command
             # self._container.exec(["update-ca-certificates", "--fresh"])
 
@@ -153,7 +109,6 @@
 
             # TODO: uncomment when nginx container has update-ca-certificates command
             # self._container.exec(["update-ca-certificates", "--fresh"])
->>>>>>> 112c8a89
 
     def _has_config_changed(self, new_config: str) -> bool:
         """Return True if the passed config differs from the one on disk."""
