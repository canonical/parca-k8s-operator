# Copyright 2022 Jon Seager
# See LICENSE file for licensing details.
name: parca-k8s

display-name: Parca

summary: Parca continuous profiling tool.

description: |
  Continuous profiling for analysis of CPU and memory usage, down to the line number and throughout
  time. Saving infrastructure cost, improving performance, and increasing reliability.

containers:
  parca:
    resource: parca-image
    mounts:
      - storage: profiles
        location: /var/lib/parca

resources:
  parca-image:
    type: oci-image
    description: OCI image for parca
    # Included for simplicity in integration tests
    upstream-source: ghcr.io/parca-dev/parca:main-9d1ecea1

storage:
  profiles:
    type: filesystem

requires:
  profiling-endpoint:
<<<<<<< HEAD
    interface: parca_scrape
=======
    interface: prometheus_scrape
  ingress:
    interface: ingress
    limit: 1
>>>>>>> 5aaad218

provides:
  grafana-dashboard:
    interface: grafana_dashboard
  metrics-endpoint:
    interface: prometheus_scrape
  self-profiling-endpoint:
    interface: parca_scrape<|MERGE_RESOLUTION|>--- conflicted
+++ resolved
@@ -30,14 +30,10 @@
 
 requires:
   profiling-endpoint:
-<<<<<<< HEAD
     interface: parca_scrape
-=======
-    interface: prometheus_scrape
   ingress:
     interface: ingress
     limit: 1
->>>>>>> 5aaad218
 
 provides:
   grafana-dashboard:
