# Copyright 2022 Jon Seager
# See LICENSE file for licensing details.

import json
from dataclasses import replace
from uuid import uuid4

import pytest
from charms.parca_k8s.v0.parca_config import DEFAULT_CONFIG_PATH
from ops.model import ActiveStatus, WaitingStatus
from ops.testing import CharmEvents, Relation, State

from nginx import NGINX_PORT
from parca import PARCA_PORT
from tests.unit.test_charm.container_utils import (
    assert_parca_command_equals,
    assert_parca_config_equals,
)

DEFAULT_PLAN = {
    "services": {
        "parca": {
            "summary": "parca",
            "startup": "enabled",
            "override": "replace",
            "command": f"/parca --config-path={DEFAULT_CONFIG_PATH} --http-address=localhost:{PARCA_PORT} --storage-active-memory=4294967296",
        }
    }
}

_uuid = uuid4()

SCRAPE_METADATA = {
    "model": "test-model",
    "model_uuid": str(_uuid),
    "application": "profiled-app",
    "charm_name": "test-charm",
}
SCRAPE_JOBS = [
    {
        "global": {"scrape_interval": "1h"},
        "job_name": "my-first-job",
        "static_configs": [{"targets": ["*:7000"], "labels": {"some-key": "some-value"}}],
    },
]


@pytest.fixture
def base_state(parca_container, nginx_container, nginx_prometheus_exporter_container, parca_peers):
    return State(
        containers={parca_container, nginx_container, nginx_prometheus_exporter_container},
        relations={parca_peers},
    )


def assert_healthy(state: State):
    # check the parca container has a plan and "parca" service is running
    container_out = state.get_container("parca")
    assert container_out.services["parca"].is_running()

    # check the unit status is active
    assert isinstance(state.unit_status, ActiveStatus)

    # check the workload version is set and as expected
    assert state.workload_version == "v0.12.0"


@pytest.fixture(params=(0, 1, 2))
def any_container(parca_container, nginx_container, nginx_prometheus_exporter_container, request):
    # parametrized fixture to allow running tests on any individual container
    return (parca_container, nginx_container, nginx_prometheus_exporter_container)[request.param]


<<<<<<< HEAD
@pytest.mark.xfail # will be fixed in the reconciler refactoring (PR #391)
=======
>>>>>>> e23d45b9
def test_healthy_container_events(context, any_container, base_state):
    state_out = context.run(context.on.pebble_ready(any_container), base_state)
    assert_healthy(state_out)


<<<<<<< HEAD
@pytest.mark.xfail # will be fixed in the reconciler refactoring (PR #391)
=======
>>>>>>> e23d45b9
@pytest.mark.parametrize(
    "event",
    (
        CharmEvents().update_status(),
        CharmEvents().start(),
        CharmEvents().install(),
        CharmEvents().config_changed(),
    ),
)
def test_healthy_lifecycle_events(context, event, base_state):
    state_out = context.run(event, base_state)
    assert_healthy(state_out)


def test_config_changed_container_not_ready(
    context, parca_container, nginx_container, nginx_prometheus_exporter_container, parca_peers
):
    state = State(
        containers={
            replace(parca_container, can_connect=False),
            nginx_container,
            nginx_prometheus_exporter_container,
        },
        relations={parca_peers},
        config={"enable-persistence": False, "memory-storage-limit": 1024},
    )
    state_out = context.run(context.on.config_changed(), state)
<<<<<<< HEAD
    assert state_out.unit_status == WaitingStatus(f"waiting for container")
=======
    assert state_out.unit_status == WaitingStatus(f"Waiting for containers: {['parca']}...")
>>>>>>> e23d45b9


def test_config_changed_persistence(context, base_state):
    state_out = context.run(
        context.on.config_changed(),
        replace(base_state, config={"enable-persistence": True, "memory-storage-limit": 1024}),
    )
    assert_parca_command_equals(
        state_out,
        f"/parca --config-path={DEFAULT_CONFIG_PATH} "
        f"--http-address=localhost:{PARCA_PORT} "
        f"--enable-persistence "
        f"--storage-path=/var/lib/parca",
    )
    assert_healthy(state_out)


def test_config_changed_active_memory(context, base_state):
    state_out = context.run(
        context.on.config_changed(),
        replace(base_state, config={"enable-persistence": False, "memory-storage-limit": 2048}),
    )

    assert_parca_command_equals(
        state_out,
        f"/parca "
        f"--config-path={DEFAULT_CONFIG_PATH} "
        f"--http-address=localhost:{PARCA_PORT} "
        f"--storage-active-memory=2147483648",
    )
    assert_healthy(state_out)


def test_config_file_written(context, parca_container, base_state):
    state_out = context.run(context.on.pebble_ready(parca_container), base_state)
    assert_parca_config_equals(
        context,
        state_out,
        {
            "object_storage": {
                "bucket": {"config": {"directory": "/var/lib/parca"}, "type": "FILESYSTEM"}
            },
            "scrape_configs": [],
        },
    )


def test_parca_pebble_layer_adjusted_memory(context, base_state):
    state_out = context.run(
        context.on.config_changed(),
        replace(base_state, config={"enable-persistence": False, "memory-storage-limit": 2048}),
    )
    state_out_2 = context.run(
        context.on.config_changed(),
        replace(state_out, config={"enable-persistence": False, "memory-storage-limit": 1024}),
    )
    assert_parca_command_equals(
        state_out_2,
        f"/parca "
        f"--config-path={DEFAULT_CONFIG_PATH} "
        f"--http-address=localhost:{PARCA_PORT} "
        f"--storage-active-memory=1073741824",
    )
    assert_healthy(state_out_2)


def test_parca_pebble_layer_storage_persist(context, base_state):
    state_out = context.run(
        context.on.config_changed(),
        replace(base_state, config={"enable-persistence": False, "memory-storage-limit": 1024}),
    )
    state_out_2 = context.run(
        context.on.config_changed(),
        replace(state_out, config={"enable-persistence": True, "memory-storage-limit": 1024}),
    )

    assert_parca_command_equals(
        state_out_2,
        f"/parca "
        f"--config-path={DEFAULT_CONFIG_PATH} "
        f"--http-address=localhost:{PARCA_PORT} "
        f"--enable-persistence "
        f"--storage-path=/var/lib/parca",
    )
    assert_healthy(state_out_2)


def test_profiling_endpoint_relation(context, base_state):
    relation = Relation(
        "profiling-endpoint",
        remote_app_name="profiled-app",
        remote_app_data={
            "scrape_metadata": json.dumps(SCRAPE_METADATA),
            "scrape_jobs": json.dumps(SCRAPE_JOBS),
        },
        remote_units_data={
            0: {
                "parca_scrape_unit_address": "1.1.1.1",
                "parca_scrape_unit_name": "profiled-app/0",
            }
        },
    )
    # Create a relation to an app named "profiled-app"
    # Taking into account the data provided by the simulated app, we should receive the
    # following jobs config from the profiling_consumer
    expected_jobs = [
        {
            "static_configs": [
                {
                    "labels": {
                        "some-key": "some-value",
                        "juju_model": "test-model",
                        "juju_model_uuid": str(_uuid),
                        "juju_application": "profiled-app",
                        "juju_charm": "test-charm",
                        "juju_unit": "profiled-app/0",
                    },
                    "targets": ["1.1.1.1:7000"],
                }
            ],
            "job_name": f"test-model_{str(_uuid).split('-')[0]}_profiled-app_my-first-job",
            "relabel_configs": [
                {
                    "source_labels": [
                        "juju_model",
                        "juju_model_uuid",
                        "juju_application",
                        "juju_unit",
                    ],
                    "separator": "_",
                    "target_label": "instance",
                    "regex": "(.*)",
                }
            ],
        }
    ]
    with context(
        context.on.relation_changed(relation), replace(base_state, relations={relation})
    ) as mgr:
        assert mgr.charm.profiling_consumer.jobs() == expected_jobs
        state_out = mgr.run()
    expected_config = {
        "object_storage": {
            "bucket": {"config": {"directory": "/var/lib/parca"}, "type": "FILESYSTEM"}
        },
        "scrape_configs": expected_jobs,
    }
    assert_parca_config_equals(context, state_out, expected_config)


def test_metrics_endpoint_relation(context, base_state):
    # Create a relation to an app named "prometheus"
    relation = Relation("metrics-endpoint", remote_app_name="prometheus")

    state_out = context.run(
        context.on.relation_joined(relation),
        replace(base_state, leader=True, relations={relation}),
    )

    # Grab the unit data from the relation
    rel_out = state_out.get_relation(relation.id)
    # Ensure that the unit set its targets correctly
    expected = {
        "prometheus_scrape_unit_address": "192.0.2.0",
        "prometheus_scrape_unit_name": "parca-k8s/0",
    }
    for key, val in expected.items():
        assert rel_out.local_unit_data[key] == val


def test_parca_store_relation(context, base_state):
    # Create a relation to an app named "parca-store-endpoint"
    relation = Relation("parca-store-endpoint", remote_app_name="foo")

    state_out = context.run(
        context.on.relation_joined(relation),
        replace(base_state, leader=True, relations={relation}),
    )

    # Grab the unit data from the relation
    rel_out = state_out.get_relation(relation.id)
    # Ensure that the unit set its targets correctly
    expected = {
        "remote-store-address": f"192.0.2.0:{NGINX_PORT}",
        "remote-store-insecure": "true",
    }
    for key, val in expected.items():
        assert rel_out.local_app_data[key] == val


def test_parca_external_store_relation(context, base_state):
    pscloud_config = {
        "remote-store-address": "grpc.polarsignals.com:443",
        "remote-store-bearer-token": "deadbeef",
        "remote-store-insecure": "false",
    }

    relation = Relation(
        "external-parca-store-endpoint", remote_app_name="pscloud", remote_app_data=pscloud_config
    )

    # Ensure that the pscloud config gets passed to the charm
    with context(
        context.on.relation_changed(relation),
        replace(base_state, leader=True, relations={relation}),
    ) as mgr:
        config = mgr.charm.store_requirer.config
        for key, val in pscloud_config.items():
            assert config[key] == val
        state_out = mgr.run()

    # Check the Parca is started with the correct command including store flags
    assert_parca_command_equals(
        state_out,
        f"/parca "
        f"--config-path={DEFAULT_CONFIG_PATH} "
        f"--http-address=localhost:{PARCA_PORT} "
        f"--storage-active-memory=4294967296 "
        f"--store-address=grpc.polarsignals.com:443 "
        f"--bearer-token=deadbeef "
        f"--insecure=false "
        f"--mode=scraper-only",
    )<|MERGE_RESOLUTION|>--- conflicted
+++ resolved
@@ -71,19 +71,11 @@
     return (parca_container, nginx_container, nginx_prometheus_exporter_container)[request.param]
 
 
-<<<<<<< HEAD
-@pytest.mark.xfail # will be fixed in the reconciler refactoring (PR #391)
-=======
->>>>>>> e23d45b9
 def test_healthy_container_events(context, any_container, base_state):
     state_out = context.run(context.on.pebble_ready(any_container), base_state)
     assert_healthy(state_out)
 
 
-<<<<<<< HEAD
-@pytest.mark.xfail # will be fixed in the reconciler refactoring (PR #391)
-=======
->>>>>>> e23d45b9
 @pytest.mark.parametrize(
     "event",
     (
@@ -111,11 +103,7 @@
         config={"enable-persistence": False, "memory-storage-limit": 1024},
     )
     state_out = context.run(context.on.config_changed(), state)
-<<<<<<< HEAD
-    assert state_out.unit_status == WaitingStatus(f"waiting for container")
-=======
     assert state_out.unit_status == WaitingStatus(f"Waiting for containers: {['parca']}...")
->>>>>>> e23d45b9
 
 
 def test_config_changed_persistence(context, base_state):
